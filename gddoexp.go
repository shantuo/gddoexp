package gddoexp

import (
	"sync"
	"time"

	"github.com/golang/gddo/database"
)

// unused stores the time that an unmodified project is considered unused.
const unused = 2 * 365 * 24 * time.Hour

// commitsLimit is the maximum number of commits made in the fork so we could
// identify as a fast fork.
const commitsLimit = 2

// commitsPeriod is the period after the fork creation date that we will
// consider the commits a fast fork.
const commitsPeriod = 7 * 24 * time.Hour

// agents contains the number of concurrent go routines that will process
// a list of packages
const agents = 4

// gddoDB contains all used methods from Database type of
// github.com/golang/gddo/database. This is useful for mocking and building
// tests.
type gddoDB interface {
	ImporterCount(string) (int, error)
}

// SuppressResponse stores the information of a path verification on an
// asynchronous check.
type SuppressResponse struct {
	Path     string
	Suppress bool
	Cache    bool
	Error    error
}

// ShouldSuppressPackage determinate if a package should be suppressed or not.
// It's necessary to inform the GoDoc database to retrieve current stored
// package information. An optional argument with the Github authentication
// can be informed to allow more checks per minute in Github API.
func ShouldSuppressPackage(p database.Package, db gddoDB, auth *GithubAuth) (suppress, cache bool, err error) {
	count, err := db.ImporterCount(p.Path)
	if err != nil {
		// as we didn't perform any request yet, we can return a cache hit to
		// reuse the token
		return false, true, NewError(p.Path, ErrorCodeRetrieveImportCounts, err)
	}

	// don't suppress the package if there's a reference to it from other
	// projects (let's avoid send a request to Github if we already no that we
	// don't need to suppress it). We return cache hit as no request was made to
	// Github API.
	if count > 0 {
		return false, true, nil
	}

	repository, cacheRepository, err := getGithubRepository(p.Path, auth)
	if err != nil {
		return false, cacheRepository, err
	}

	// we only suppress the package if there's no reference to it from other
	// projects (checked above) and if there's no updates in Github on the last
	// 2 years
	if time.Now().Sub(repository.UpdatedAt) >= unused {
		return true, cacheRepository, nil
	}

	// we will check if the package is a fork with a few commits for a pull
	// request, if so we consider it a fast fork and is eligible to be
	// suppressed
	fastFork, cacheFastFork, err := isFastForkPackage(p, auth, repository)
	return fastFork, cacheRepository && cacheFastFork, err
}

// ShouldSuppressPackages determinate if a package should be suppressed or not,
// but unlike ShouldSuppressPackage, it can process a list of packages
// concurrently. It's necessary to inform the GoDoc database to retrieve
// current stored package information. An optional argument with the Github
// authentication can be informed to allow more checks per minute in Github
<<<<<<< HEAD
// API.
func ShouldArchivePackages(packages []database.Package, db gddoDB, auth *GithubAuth) <-chan ArchiveResponse {
	out := make(chan ArchiveResponse, agents)
=======
// API (we will use token bucket strategy to don't exceed the rate limit).
func ShouldSuppressPackages(packages []database.Package, db gddoDB, auth *GithubAuth) <-chan SuppressResponse {
	out := make(chan SuppressResponse, agents)
>>>>>>> c196c9b6

	go func() {
		var wg sync.WaitGroup
		wg.Add(agents)

		in := make(chan database.Package)

		for i := 0; i < agents; i++ {
			go func() {
				for p := range in {
<<<<<<< HEAD
					archive, cache, err := ShouldArchivePackage(p, db, auth)
					out <- ArchiveResponse{
						Path:    p.Path,
						Archive: archive,
						Cache:   cache,
						Error:   err,
=======
					if wait {
						bucket.Wait(1)
					} else {
						wait = true
					}

					suppress, cache, err := ShouldSuppressPackage(p, db, auth)
					out <- SuppressResponse{
						Path:     p.Path,
						Suppress: suppress,
						Cache:    cache,
						Error:    err,
>>>>>>> c196c9b6
					}
				}

				wg.Done()
			}()
		}

		for _, pkg := range packages {
			in <- pkg
		}

		close(in)
		wg.Wait()
		close(out)
	}()

	return out
}

// FastForkResponse stores the information of a path verification on an
// asynchronous check.
type FastForkResponse struct {
	Path     string
	FastFork bool
	Cache    bool
	Error    error
}

// IsFastForkPackage identifies if a package is a fork created only to make
// small changes for a pull request. An optional argument with the Github
// authentication can be informed to allow more checks per minute in Github API.
func IsFastForkPackage(p database.Package, auth *GithubAuth) (fastFork, cache bool, err error) {
	repository, cacheRepository, err := getGithubRepository(p.Path, auth)
	if err != nil {
		return false, cacheRepository, err
	}

	fastFork, cache, err = isFastForkPackage(p, auth, repository)
	return fastFork, cache && cacheRepository, err
}

// isFastForkPackage is the low level function that will actually check if
// the package is a fast fork. It receives the repository information so we can
// reuse it with the function ShouldSuppressPackage.
func isFastForkPackage(p database.Package, auth *GithubAuth, repository githubRepository) (fastFork, cache bool, err error) {
	// if the repository is not a fork we don't need to check the commits
	if !repository.Fork {
		return false, true, nil
	}

	commits, cache, err := getCommits(p.Path, auth)
	if err != nil {
		return false, cache, err
	}

	forkLimitDate := repository.CreatedAt.Add(commitsPeriod)
	commitCounts := 0
	fastFork = true

	for _, commit := range commits {
		if commit.Commit.Author.Date.After(forkLimitDate) {
			fastFork = false
			break
		}

		if commit.Commit.Author.Date.After(repository.CreatedAt) {
			commitCounts++
		}
	}

	if commitCounts > commitsLimit {
		fastFork = false
	}

	return fastFork, cache, nil
}

// AreFastForkPackages determinate if a package is a fast fork or not,
// but unlike IsFastForkPackage, it can process a list of packages
// concurrently. An optional argument with the Github authentication can be
// informed to allow more checks per minute in Github API (we will use token
// bucket strategy to don't exceed the rate limit).
func AreFastForkPackages(packages []database.Package, auth *GithubAuth) <-chan FastForkResponse {
	out := make(chan FastForkResponse, agents)

	go func() {
		var wg sync.WaitGroup
		wg.Add(agents)

		in := make(chan database.Package)

		for i := 0; i < agents; i++ {
			go func() {
				for p := range in {
					fastFork, cache, err := IsFastForkPackage(p, auth)
					out <- FastForkResponse{
						Path:     p.Path,
						FastFork: fastFork,
						Cache:    cache,
						Error:    err,
					}
				}

				wg.Done()
			}()
		}

		for _, pkg := range packages {
			in <- pkg
		}

		close(in)
		wg.Wait()
		close(out)
	}()

	return out
}<|MERGE_RESOLUTION|>--- conflicted
+++ resolved
@@ -82,15 +82,9 @@
 // concurrently. It's necessary to inform the GoDoc database to retrieve
 // current stored package information. An optional argument with the Github
 // authentication can be informed to allow more checks per minute in Github
-<<<<<<< HEAD
 // API.
-func ShouldArchivePackages(packages []database.Package, db gddoDB, auth *GithubAuth) <-chan ArchiveResponse {
-	out := make(chan ArchiveResponse, agents)
-=======
-// API (we will use token bucket strategy to don't exceed the rate limit).
 func ShouldSuppressPackages(packages []database.Package, db gddoDB, auth *GithubAuth) <-chan SuppressResponse {
 	out := make(chan SuppressResponse, agents)
->>>>>>> c196c9b6
 
 	go func() {
 		var wg sync.WaitGroup
@@ -101,27 +95,12 @@
 		for i := 0; i < agents; i++ {
 			go func() {
 				for p := range in {
-<<<<<<< HEAD
-					archive, cache, err := ShouldArchivePackage(p, db, auth)
-					out <- ArchiveResponse{
-						Path:    p.Path,
-						Archive: archive,
-						Cache:   cache,
-						Error:   err,
-=======
-					if wait {
-						bucket.Wait(1)
-					} else {
-						wait = true
-					}
-
 					suppress, cache, err := ShouldSuppressPackage(p, db, auth)
 					out <- SuppressResponse{
 						Path:     p.Path,
 						Suppress: suppress,
 						Cache:    cache,
 						Error:    err,
->>>>>>> c196c9b6
 					}
 				}
 
